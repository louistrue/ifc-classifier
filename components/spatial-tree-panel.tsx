"use client";

import React, {
  useState,
  useEffect,
  useCallback,
  useRef,
  useMemo,
  useDeferredValue,
} from "react";
import {
  useIFCContext,
  SpatialStructureNode,
  LoadedModelData,
  SelectedElementInfo,
} from "@/context/ifc-context";
import {
  ChevronRight,
  ChevronDown,
  Building,
  Landmark,
  Layers as LayersIcon,
  Cuboid,
  HelpCircle,
  FileText,
  XCircle,
  Eye,
  EyeOff,
  AlertTriangle,
  ExternalLink,
  MousePointer2,
} from "lucide-react";
import { Button } from "@/components/ui/button";
import { Input } from "@/components/ui/input";
import { cn } from "@/lib/utils";
import {
  Dialog,
  DialogContent,
  DialogDescription,
  DialogFooter,
  DialogHeader,
  DialogTitle,
} from "@/components/ui/dialog";
import {
  Tooltip,
  TooltipContent,
  TooltipProvider,
  TooltipTrigger,
} from "@/components/ui/tooltip";
import { Badge } from "@/components/ui/badge";
import { useSchemaPreview } from "@/lib/useSchemaPreview";
import { useTranslation } from "react-i18next";
import { SchemaReader } from "./schema-reader";

// Helper function to generate a unique key for a node
const getNodeKey = (
  node: SpatialStructureNode,
  modelID: number | null | undefined,
  isRootModel: boolean = false,
) => {
  if (isRootModel && modelID !== null && modelID !== undefined) {
    return `model-root-${modelID}`;
  }
  if (modelID === null || modelID === undefined)
    return `node-${node.expressID}`;
  return `${modelID}-${node.expressID}`;
};

const gatherDescendantIds = (node: SpatialStructureNode): number[] => {
  let ids: number[] = [node.expressID];
  if (node.children && node.children.length > 0) {
    node.children.forEach((child) => {
      ids = ids.concat(gatherDescendantIds(child));
    });
  }
  return ids;
};

interface PathFindingResult {
  pathKeys: string[];
  storeyKey: string | null;
  selectedNodeKey: string | null;
}

interface TreeNodeProps {
  node: SpatialStructureNode;
  level: number;
  onSelectNode: (selection: SelectedElementInfo) => void;
  selectedElementInfo: SelectedElementInfo | null;
  isRootModelNode?: boolean;
  modelFileInfo?: { id: string; name: string; modelID: number | null };
  onAttemptRemoveModel?: (modelId: string, modelName: string) => void;
  expandedNodeKeys: Set<string>;
  toggleNodeExpansion: (nodeKey: string) => void;
  selectedNodeKeyForScroll: string | null;
  selectedNodeActualRef: React.RefObject<HTMLDivElement> | null;
  modelID: number | null;
  t: (key: string, options?: any) => string;
  searchQuery: string;
}

const TreeNode: React.FC<TreeNodeProps> = ({
  node,
  level,
  onSelectNode,
  selectedElementInfo,
  isRootModelNode = false,
  modelFileInfo = { id: "unknown", name: "Model", modelID: null },
  onAttemptRemoveModel,
  expandedNodeKeys,
  toggleNodeExpansion,
  selectedNodeKeyForScroll,
  selectedNodeActualRef,
  modelID,
  t,
  searchQuery,
}) => {
  const {
    getNaturalIfcClassName,
    toggleModelVisibility,
    hiddenModelIds,
    hideElements,
    showElements,
    userHiddenElements,
  } = useIFCContext();
  const { i18n } = useTranslation();
  const lang = i18n.language === "de" ? "de" : "en";
  const memoizedChildren = useMemo(() => node.children || [], [node.children]);

  const [schemaReaderOpen, setSchemaReaderOpen] = useState(false);

  const currentModelIDForNode = isRootModelNode
    ? modelFileInfo.modelID
    : (modelFileInfo?.modelID ?? null);
  const nodeKey = getNodeKey(node, currentModelIDForNode, isRootModelNode);
  const isExpanded = expandedNodeKeys.has(nodeKey);

  const isModelHidden = isRootModelNode
    ? hiddenModelIds.includes(modelFileInfo.id)
    : false;

  const storeyDescendantIds = useMemo(() => {
    if (node.type.includes("STOREY")) {
      return gatherDescendantIds(node);
    }
    return [] as number[];
  }, [node]);

  const isStoreyHidden = useMemo(() => {
    if (!node.type.includes("STOREY") || modelFileInfo.modelID === null)
      return false;
    return storeyDescendantIds.every((id) =>
      userHiddenElements.some(
        (el) => el.modelID === modelFileInfo.modelID && el.expressID === id,
      ),
    );
  }, [
    userHiddenElements,
    storeyDescendantIds,
    node.type,
    modelFileInfo.modelID,
  ]);

  const getIcon = (type: string) => {
    if (isRootModelNode)
      return <FileText className="w-4 h-4 mr-2 text-sky-500" />;
    if (type.includes("PROJECT"))
      return <Landmark className="w-4 h-4 mr-2 text-purple-500" />;
    if (type.includes("SITE"))
      return <Landmark className="w-4 h-4 mr-2 text-orange-500" />;
    if (type.includes("BUILDING"))
      return <Building className="w-4 h-4 mr-2 text-blue-500" />;
    if (type.includes("STOREY"))
      return <LayersIcon className="w-4 h-4 mr-2 text-green-500" />;
    if (
      type.includes("ELEMENT") ||
      type.includes("PROXY") ||
      type.includes("WALL") ||
      type.includes("SLAB") ||
      type.includes("BEAM") ||
      type.includes("COLUMN") ||
      type.includes("SPACE")
    ) {
      return <Cuboid className="w-4 h-4 mr-2 text-gray-500" />;
    }
    return <HelpCircle className="w-4 h-4 mr-2 text-gray-400" />;
  };

  const handleToggleExpansion = (e: React.MouseEvent) => {
    e.stopPropagation();
    toggleNodeExpansion(nodeKey);
  };

  const handleSelect = () => {
    if (isRootModelNode || modelFileInfo.modelID === null) return;

    if (
      node.type.includes("ELEMENT") ||
      node.type.includes("PROXY") ||
      node.children.length === 0 ||
      node.type.includes("SPACE") ||
      node.type.includes("STOREY") ||
      node.type.includes("BUILDING") ||
      node.type.includes("SITE") ||
      node.type.includes("PROJECT")
    ) {
      onSelectNode({
        modelID: modelFileInfo.modelID,
        expressID: node.expressID,
      });
    }
  };

  const handleRemoveClick = (e: React.MouseEvent) => {
    e.stopPropagation();
    if (onAttemptRemoveModel && modelFileInfo) {
      onAttemptRemoveModel(modelFileInfo.id, modelFileInfo.name);
    }
  };

  const handleToggleModelVisibility = (e: React.MouseEvent) => {
    e.stopPropagation();
    if (modelFileInfo) {
      toggleModelVisibility(modelFileInfo.id);
    }
  };

  const handleToggleStoreyVisibility = (e: React.MouseEvent) => {
    e.stopPropagation();
    if (modelFileInfo.modelID === null || !node.type.includes("STOREY")) return;

    const elements = storeyDescendantIds.map((id) => ({
      modelID: modelFileInfo.modelID as number,
      expressID: id,
    }));

    if (isStoreyHidden) {
      showElements(elements);
    } else {
      hideElements(elements);
    }
  };

  const originalIfcType = node.type;
  const naturalNameResult = getNaturalIfcClassName(originalIfcType, lang);
  const naturalIfcName = naturalNameResult?.name ?? "";
  const schemaUrl = naturalNameResult?.schemaUrl ?? "";
  const { preview: schemaPreview, loading: schemaLoading, error: schemaError } = useSchemaPreview(schemaUrl);

  const openSchemaReader = () => {
    if (schemaUrl) {
      setSchemaReaderOpen(true);
    }
  };

  const displayName = isRootModelNode
    ? modelFileInfo.name
    : node.Name || naturalIfcName || `ID: ${node.expressID}`;

  const lowerQuery = searchQuery.toLowerCase();
  const matchesSearch =
    searchQuery &&
    (displayName.toLowerCase().includes(lowerQuery) ||
      originalIfcType.toLowerCase().includes(lowerQuery) ||
      String(node.expressID).includes(lowerQuery));

  let tooltipPrimaryContent = isRootModelNode
    ? modelFileInfo.name
    : `${naturalIfcName}${node.Name ? ` - ${node.Name}` : ""}`;

  const isSelected =
    !isRootModelNode &&
    modelFileInfo.modelID !== null &&
    selectedElementInfo?.modelID === modelFileInfo.modelID &&
    selectedElementInfo?.expressID === node.expressID;

  return (
    <>
      <div
<<<<<<< HEAD
        className="text-sm"
        ref={nodeKey === selectedNodeKeyForScroll ? selectedNodeActualRef : null}
=======
        className={cn(
          "flex items-center py-1.5 px-2 rounded-md hover:bg-accent group",
          isSelected && "bg-accent text-accent-foreground font-semibold",
          !isSelected && matchesSearch && "bg-primary/10",
          isRootModelNode ? "cursor-default" : "cursor-pointer",
        )}
        style={{
          paddingLeft: `${level * 1.25 + (isRootModelNode ? 0.25 : 0.5)}rem`,
        }}
        onClick={handleSelect}
>>>>>>> 831028f1
      >
        <div
          className={cn(
            "flex items-center py-1.5 px-2 rounded-md hover:bg-accent group",
            isSelected && "bg-accent text-accent-foreground font-semibold",
            !isSelected && matchesSearch && "bg-primary/10",
            isRootModelNode ? "cursor-default" : "cursor-pointer"
          )}
          style={{
            paddingLeft: `${level * 1.25 + (isRootModelNode ? 0.25 : 0.5)}rem`,
          }}
          onClick={handleSelect}
        >
          {node.children && node.children.length > 0 ? (
            <Button
              variant="ghost"
              size="icon"
              className="w-6 h-6 mr-1"
              onClick={handleToggleExpansion}
            >
              {isExpanded ? (
                <ChevronDown className="w-4 h-4" />
              ) : (
                <ChevronRight className="w-4 h-4" />
              )}
            </Button>
          ) : (
            <span className="w-6 h-6 mr-1"></span>
          )}
          {getIcon(originalIfcType)}
          <TooltipProvider delayDuration={300}>
            <Tooltip>
              <TooltipTrigger asChild>
                <span className="truncate flex-grow">{displayName}</span>
              </TooltipTrigger>
              <TooltipContent
                side="right"
                align="start"
                className="flex flex-col gap-1 max-w-sm"
              >
                <p>{tooltipPrimaryContent}</p>
                {!isRootModelNode && (
                  <p className="text-xs text-muted-foreground">
                    (IFC Class: {originalIfcType})
                  </p>
                )}
                {node.expressID !== undefined && (
                  <p className="text-xs text-muted-foreground">
                    Express ID: {node.expressID}
                  </p>
                )}
                {!isRootModelNode && schemaUrl && (
                  <>
                    {schemaLoading && (
                      <p className="text-xs text-muted-foreground pt-1 border-t border-border/30">
                        Loading schema preview...
                      </p>
                    )}
                    {schemaError && (
                      <p className="text-xs text-red-400 pt-1 border-t border-border/30">
                        {schemaError}
                      </p>
                    )}
                    {schemaPreview && !schemaLoading && !schemaError && (
                      <div className="text-xs text-muted-foreground pt-1 border-t border-border/30 space-y-1">
                        {schemaPreview.map((paragraph, index) => (
                          <p key={index}>{paragraph}</p>
                        ))}
                        <div
                          className="mt-2 p-2 bg-primary/5 rounded border border-primary/20 cursor-pointer hover:bg-primary/10 transition-colors"
                          onClick={openSchemaReader}
                        >
                          <div className="flex items-center gap-1 text-primary text-xs font-medium">
                            <MousePointer2 className="w-3 h-3" />
                            Click to explore full documentation
                          </div>
                        </div>
                      </div>
                    )}
                    <div className="flex gap-1 mt-1">
                      <a
                        href={schemaUrl}
                        target="_blank"
                        rel="noopener noreferrer"
                        onClick={(e) => e.stopPropagation()}
                        className="text-xs text-blue-500 hover:text-blue-400 hover:underline flex items-center gap-1"
                      >
                        {t('viewSchema')} <ExternalLink className="w-3 h-3" />
                      </a>
                    </div>
                  </>
                )}
              </TooltipContent>
            </Tooltip>
          </TooltipProvider>
          {!memoizedChildren.length && <div className="w-4 mr-1 flex-shrink-0" />}
          {isRootModelNode && (
            <Button
              variant="ghost"
              size="icon"
              className="w-6 h-6 ml-1 opacity-0 group-hover:opacity-100 transition-opacity"
              title={isModelHidden ? t('modelViewer.showModel', { name: modelFileInfo.name }) : t('modelViewer.hideModel', { name: modelFileInfo.name })}
              onClick={handleToggleModelVisibility}
            >
              {isModelHidden ? (
                <EyeOff className="w-4 h-4" />
              ) : (
                <Eye className="w-4 h-4" />
              )}
            </Button>
          )}
          {isRootModelNode && onAttemptRemoveModel && (
            <Button
              variant="ghost"
              size="icon"
              className="w-6 h-6 ml-1 opacity-0 group-hover:opacity-100 transition-opacity"
              title={t('modelViewer.removeModel', { name: modelFileInfo.name })}
              onClick={handleRemoveClick}
            >
              <XCircle className="w-4 h-4 text-destructive" />
            </Button>
          )}
          {!isRootModelNode && node.type.includes("STOREY") && (
            <Button
              variant="ghost"
              size="icon"
              className="w-6 h-6 ml-1 opacity-0 group-hover:opacity-100 transition-opacity"
              title={isStoreyHidden ? t('modelViewer.showStorey') : t('modelViewer.hideStorey')}
              onClick={handleToggleStoreyVisibility}
            >
              {isStoreyHidden ? (
                <EyeOff className="w-4 h-4" />
              ) : (
                <Eye className="w-4 h-4" />
              )}
<<<<<<< HEAD
            </Button>
          )}
        </div>
        {isExpanded && node.children && node.children.length > 0 && (
          <div className={cn(isRootModelNode ? "pl-0" : "pl-0")}>
            {node.children.map((childNode) => (
              <TreeNode
                key={getNodeKey(childNode, modelFileInfo.modelID)}
                node={childNode}
                level={level + 1}
                onSelectNode={onSelectNode}
                selectedElementInfo={selectedElementInfo}
                modelFileInfo={modelFileInfo}
                onAttemptRemoveModel={onAttemptRemoveModel}
                expandedNodeKeys={expandedNodeKeys}
                toggleNodeExpansion={toggleNodeExpansion}
                selectedNodeKeyForScroll={selectedNodeKeyForScroll}
                selectedNodeActualRef={selectedNodeActualRef}
                modelID={modelFileInfo.modelID}
                t={t}
                searchQuery={searchQuery}
              />
            ))}
          </div>
=======
            </TooltipContent>
          </Tooltip>
        </TooltipProvider>
        {!memoizedChildren.length && <div className="w-4 mr-1 flex-shrink-0" />}
        {isRootModelNode && (
          <Button
            variant="ghost"
            size="icon"
            className="w-6 h-6 ml-1 opacity-0 group-hover:opacity-100 transition-opacity"
            title={
              isModelHidden
                ? t("modelViewer.showModel", { name: modelFileInfo.name })
                : t("modelViewer.hideModel", { name: modelFileInfo.name })
            }
            onClick={handleToggleModelVisibility}
          >
            {isModelHidden ? (
              <EyeOff className="w-4 h-4" />
            ) : (
              <Eye className="w-4 h-4" />
            )}
          </Button>
        )}
        {isRootModelNode && onAttemptRemoveModel && (
          <Button
            variant="ghost"
            size="icon"
            className="w-6 h-6 ml-1 opacity-0 group-hover:opacity-100 transition-opacity"
            title={t("modelViewer.removeModel", { name: modelFileInfo.name })}
            onClick={handleRemoveClick}
          >
            <XCircle className="w-4 h-4 text-destructive" />
          </Button>
        )}
        {!isRootModelNode && node.type.includes("STOREY") && (
          <Button
            variant="ghost"
            size="icon"
            className="w-6 h-6 ml-1 opacity-0 group-hover:opacity-100 transition-opacity"
            title={
              isStoreyHidden
                ? t("modelViewer.showStorey")
                : t("modelViewer.hideStorey")
            }
            onClick={handleToggleStoreyVisibility}
          >
            {isStoreyHidden ? (
              <EyeOff className="w-4 h-4" />
            ) : (
              <Eye className="w-4 h-4" />
            )}
          </Button>
>>>>>>> 831028f1
        )}
      </div>

      <SchemaReader
        isOpen={schemaReaderOpen}
        onClose={() => setSchemaReaderOpen(false)}
        schemaUrl={schemaUrl}
        ifcClassName={naturalIfcName || originalIfcType}
        initialPreview={schemaPreview || undefined}
      />
    </>
  );
};

export function SpatialTreePanel() {
  const {
    loadedModels,
    selectElement,
    selectedElement,
    ifcApi,
    removeIFCModel,
    getNaturalIfcClassName,
  } = useIFCContext();
  const { t, i18n } = useTranslation();
  const lang = i18n.language === "de" ? "de" : "en";
  const [isConfirmRemoveOpen, setIsConfirmRemoveOpen] = useState(false);
  const [modelToRemove, setModelToRemove] = useState<{
    id: string;
    name: string;
  } | null>(null);

  const [expandedNodeKeys, setExpandedNodeKeys] = useState<Set<string>>(
    new Set(),
  );
  const selectedNodeRef = useRef<HTMLDivElement>(null);
  const [selectedNodeKeyForScroll, setSelectedNodeKeyForScroll] = useState<
    string | null
  >(null);
  const [searchQuery, setSearchQuery] = useState("");
  const deferredSearchQuery = useDeferredValue(searchQuery);

  const toggleNodeExpansion = useCallback((nodeKeyToToggle: string) => {
    setExpandedNodeKeys((prevKeys) => {
      const newKeys = new Set(prevKeys);
      if (newKeys.has(nodeKeyToToggle)) {
        newKeys.delete(nodeKeyToToggle);
      } else {
        newKeys.add(nodeKeyToToggle);
      }
      return newKeys;
    });
  }, []);

  const findPathToNodeRecursive = useCallback(
    (
      currentNode: SpatialStructureNode,
      targetExpressID: number,
      modelID: number,
      currentPathKeys: string[],
      currentStoreyKey: string | null,
    ): PathFindingResult | null => {
      const nodeKey = getNodeKey(currentNode, modelID);
      currentPathKeys.push(nodeKey);

      let newStoreyKey = currentStoreyKey;
      if (currentNode.type.includes("STOREY")) {
        newStoreyKey = nodeKey;
      }

      if (currentNode.expressID === targetExpressID) {
        return {
          pathKeys: [...currentPathKeys],
          storeyKey: newStoreyKey,
          selectedNodeKey: nodeKey,
        };
      }

      if (currentNode.children) {
        for (const child of currentNode.children) {
          const result = findPathToNodeRecursive(
            child,
            targetExpressID,
            modelID,
            [...currentPathKeys],
            newStoreyKey,
          );
          if (result) {
            return result;
          }
        }
      }
      return null;
    },
    [],
  );

  const filterTree = useCallback(
    (
      node: SpatialStructureNode,
      query: string,
      modelId: number | null,
      keys: Set<string>,
    ): SpatialStructureNode | null => {
      const norm = query.toLowerCase();
      const naturalResult = getNaturalIfcClassName(node.type, lang);
      const natural =
        naturalResult && naturalResult.name
          ? naturalResult.name.toLowerCase()
          : "";
      const name = (node.Name || "").toLowerCase();
      const expressIdString = String(node.expressID);
      const matches =
        name.includes(norm) ||
        natural.includes(norm) ||
        node.type.toLowerCase().includes(norm) ||
        expressIdString.includes(norm);
      const filteredChildren: SpatialStructureNode[] = [];
      node.children?.forEach((child) => {
        const res = filterTree(child, query, modelId, keys);
        if (res) filteredChildren.push(res);
      });
      if (matches || filteredChildren.length > 0) {
        if (modelId !== null) {
          keys.add(getNodeKey(node, modelId));
        }
        return { ...node, children: filteredChildren };
      }
      return null;
    },
    [getNaturalIfcClassName, lang],
  );

  const filteredModels = useMemo(() => {
    if (!deferredSearchQuery.trim()) {
      return loadedModels.map((m) => ({
        ...m,
        filteredTree: m.spatialTree,
        matchedKeys: new Set<string>(),
      }));
    }
    return loadedModels.map((m) => {
      if (!m.spatialTree || m.modelID === null)
        return { ...m, filteredTree: null, matchedKeys: new Set<string>() };
      const keys = new Set<string>();
      const tree = filterTree(
        m.spatialTree,
        deferredSearchQuery,
        m.modelID,
        keys,
      );
      return { ...m, filteredTree: tree, matchedKeys: keys };
    });
  }, [loadedModels, deferredSearchQuery, filterTree]);

  useEffect(() => {
    const newCalculatedKeys = new Set<string>();
    let newScrollKey: string | null = null;

    loadedModels.forEach((modelEntry) => {
      if (modelEntry.modelID !== null) {
        newCalculatedKeys.add(
          getNodeKey({} as SpatialStructureNode, modelEntry.modelID, true),
        );
      }
    });

    if (deferredSearchQuery.trim()) {
      filteredModels.forEach((m) => {
        if (m.modelID !== null && m.filteredTree) {
          m.matchedKeys.forEach((k: string) => newCalculatedKeys.add(k));
        }
      });
    } else if (
      selectedElement &&
      selectedElement.modelID !== null &&
      loadedModels.length > 0
    ) {
      const targetModelID = selectedElement.modelID;
      const targetExpressID = selectedElement.expressID;
      const model = loadedModels.find((m) => m.modelID === targetModelID);

      if (model && model.spatialTree) {
        const pathResult = findPathToNodeRecursive(
          model.spatialTree,
          targetExpressID,
          targetModelID,
          [],
          null,
        );

        if (pathResult) {
          const exclusiveKeys = new Set<string>();
          loadedModels.forEach((m) => {
            if (m.modelID !== null) {
              exclusiveKeys.add(
                getNodeKey({} as SpatialStructureNode, m.modelID, true),
              );
            }
          });
          pathResult.pathKeys.forEach((key) => exclusiveKeys.add(key));
          if (pathResult.storeyKey) {
            exclusiveKeys.add(pathResult.storeyKey);
          }
          newCalculatedKeys.clear();
          exclusiveKeys.forEach((k) => newCalculatedKeys.add(k));
          newScrollKey = pathResult.selectedNodeKey;
        }
      }
    }

    setExpandedNodeKeys((currentExpandedKeys) => {
      if (
        newCalculatedKeys.size === currentExpandedKeys.size &&
        Array.from(newCalculatedKeys).every((key) =>
          currentExpandedKeys.has(key),
        )
      ) {
        return currentExpandedKeys;
      }
      return newCalculatedKeys;
    });

    setSelectedNodeKeyForScroll(
      deferredSearchQuery.trim() ? null : newScrollKey,
    );
  }, [
    selectedElement,
    loadedModels,
    findPathToNodeRecursive,
    filteredModels,
    deferredSearchQuery,
  ]);

  useEffect(() => {
    if (selectedNodeRef.current && selectedNodeKeyForScroll) {
      selectedNodeRef.current.scrollIntoView({
        behavior: "smooth",
        block: "nearest",
      });
    }
  }, [selectedNodeKeyForScroll]);

  const handleNodeSelection = (selection: SelectedElementInfo) => {
    console.log(
      `SpatialTree: Node selected - ModelID: ${selection.modelID}, ExpressID: ${selection.expressID}`,
    );
    selectElement(selection);
  };

  const handleAttemptRemoveModel = (modelId: string, modelName: string) => {
    setModelToRemove({ id: modelId, name: modelName });
    setIsConfirmRemoveOpen(true);
  };

  const confirmRemove = () => {
    if (modelToRemove) {
      removeIFCModel(modelToRemove.id);
    }
    setIsConfirmRemoveOpen(false);
    setModelToRemove(null);
  };

  if (!ifcApi) {
    return (
      <div className="p-4 text-sm text-muted-foreground h-full flex items-center justify-center">
        IFC API not yet initialized.
      </div>
    );
  }

  if (loadedModels.length === 0) {
    return (
      <div className="flex items-center justify-center h-full">
        <div className="text-center p-6">
          <div className="flex justify-center mb-4">
            <FileText className="h-8 w-8 text-foreground/30" />
          </div>
          <p className="text-base font-medium text-foreground/80 mb-2">
            {t("noModelsLoaded")}
          </p>
          <p className="text-sm text-foreground/60">
            {t("modelViewer.useLoadButton")}
          </p>
        </div>
      </div>
    );
  }

  return (
    <div className="flex-1 overflow-auto">
      <div className="p-2">
        <Input
          value={searchQuery}
          onChange={(e) => setSearchQuery(e.target.value)}
          placeholder={t("modelViewer.searchTreePlaceholder")}
          className="mb-2"
        />
      </div>
      <div className="p-0 space-y-0 h-full overflow-y-auto text-xs">
        {filteredModels.map((modelEntry) => {
          if (!modelEntry.spatialTree && modelEntry.modelID === null) {
            return (
              <div
                key={modelEntry.id}
                className="p-2 text-sm text-foreground/80 flex items-center gap-2"
              >
                <span className="animate-pulse block w-2 h-2 bg-foreground/40 rounded-full"></span>
                <span className="text-base font-medium">
                  {modelEntry.name} - Initializing...
                </span>
              </div>
            );
          }
          if (!modelEntry.spatialTree && modelEntry.modelID !== null) {
            return (
              <div
                key={modelEntry.id}
                className="p-2 text-sm text-foreground/80 flex items-center gap-2"
              >
                <span className="animate-pulse block w-2 h-2 bg-foreground/40 rounded-full"></span>
                <span className="text-base font-medium">
                  {modelEntry.name} - Loading structure...
                </span>
              </div>
            );
          }
          const treeToRender = deferredSearchQuery.trim()
            ? modelEntry.filteredTree
            : modelEntry.spatialTree;
          if (treeToRender) {
            const modelRootNodeForTree: SpatialStructureNode = {
              expressID: -1,
              type: "MODEL_FILE",
              Name: modelEntry.name,
              children: [treeToRender],
            };
            const modelRootKey = getNodeKey(
              modelRootNodeForTree,
              modelEntry.modelID,
              true,
            );
            return (
              <TreeNode
                key={modelRootKey}
                node={modelRootNodeForTree}
                level={0}
                onSelectNode={handleNodeSelection}
                selectedElementInfo={selectedElement}
                isRootModelNode={true}
                modelFileInfo={{
                  id: modelEntry.id,
                  name: modelEntry.name,
                  modelID: modelEntry.modelID,
                }}
                onAttemptRemoveModel={handleAttemptRemoveModel}
                expandedNodeKeys={expandedNodeKeys}
                toggleNodeExpansion={toggleNodeExpansion}
                selectedNodeKeyForScroll={selectedNodeKeyForScroll}
                selectedNodeActualRef={selectedNodeRef}
                modelID={modelEntry.modelID}
                t={t}
                searchQuery={searchQuery}
              />
            );
          }
          return null;
        })}
      </div>

      {modelToRemove && (
        <Dialog
          open={isConfirmRemoveOpen}
          onOpenChange={setIsConfirmRemoveOpen}
        >
          <DialogContent className="sm:max-w-md">
            <DialogHeader>
              <div className="flex items-center space-x-2">
                <AlertTriangle className="h-6 w-6 text-destructive" />
                <DialogTitle className="text-lg font-medium">
                  Confirm Removal
                </DialogTitle>
              </div>
            </DialogHeader>
            <DialogDescription className="mt-2 text-sm text-muted-foreground">
              Are you sure you want to remove the model &quot;
              <span className="font-semibold text-foreground">
                {modelToRemove.name}
              </span>
              &quot; from the scene? This action cannot be undone.
            </DialogDescription>
            <DialogFooter className="mt-6 sm:justify-end gap-2">
              <Button
                variant="outline"
                onClick={() => setIsConfirmRemoveOpen(false)}
                className="sm:w-auto w-full"
              >
                Cancel
              </Button>
              <Button
                variant="destructive"
                onClick={confirmRemove}
                className="sm:w-auto w-full"
              >
                Remove Model
              </Button>
            </DialogFooter>
          </DialogContent>
        </Dialog>
      )}
    </div>
  );
}<|MERGE_RESOLUTION|>--- conflicted
+++ resolved
@@ -277,10 +277,6 @@
   return (
     <>
       <div
-<<<<<<< HEAD
-        className="text-sm"
-        ref={nodeKey === selectedNodeKeyForScroll ? selectedNodeActualRef : null}
-=======
         className={cn(
           "flex items-center py-1.5 px-2 rounded-md hover:bg-accent group",
           isSelected && "bg-accent text-accent-foreground font-semibold",
@@ -291,7 +287,6 @@
           paddingLeft: `${level * 1.25 + (isRootModelNode ? 0.25 : 0.5)}rem`,
         }}
         onClick={handleSelect}
->>>>>>> 831028f1
       >
         <div
           className={cn(
@@ -427,32 +422,6 @@
               ) : (
                 <Eye className="w-4 h-4" />
               )}
-<<<<<<< HEAD
-            </Button>
-          )}
-        </div>
-        {isExpanded && node.children && node.children.length > 0 && (
-          <div className={cn(isRootModelNode ? "pl-0" : "pl-0")}>
-            {node.children.map((childNode) => (
-              <TreeNode
-                key={getNodeKey(childNode, modelFileInfo.modelID)}
-                node={childNode}
-                level={level + 1}
-                onSelectNode={onSelectNode}
-                selectedElementInfo={selectedElementInfo}
-                modelFileInfo={modelFileInfo}
-                onAttemptRemoveModel={onAttemptRemoveModel}
-                expandedNodeKeys={expandedNodeKeys}
-                toggleNodeExpansion={toggleNodeExpansion}
-                selectedNodeKeyForScroll={selectedNodeKeyForScroll}
-                selectedNodeActualRef={selectedNodeActualRef}
-                modelID={modelFileInfo.modelID}
-                t={t}
-                searchQuery={searchQuery}
-              />
-            ))}
-          </div>
-=======
             </TooltipContent>
           </Tooltip>
         </TooltipProvider>
@@ -505,7 +474,6 @@
               <Eye className="w-4 h-4" />
             )}
           </Button>
->>>>>>> 831028f1
         )}
       </div>
 

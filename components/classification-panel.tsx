--- conflicted
+++ resolved
@@ -1137,29 +1137,19 @@
       )}
 
       {sortedClassificationEntries.length === 0 ? (
-<<<<<<< HEAD
         <div className="text-center py-8 text-muted-foreground bg-card shadow-sm rounded-lg p-4 flex-grow border border-border">
           {searchQuery ? (
             <p>No classifications match your search.</p>
           ) : (
             <>
-              <p>No classifications added yet.</p>
-              <p className="text-sm mt-2">
-                Add a classification to start organizing your IFC elements.
+              <p className="mb-2 font-normal text-foreground/60">
+                {t('noClassificationsAdded')}
+              </p>
+              <p className="text-sm font-normal text-foreground/60">
+                {t('addClassification')}
               </p>
             </>
           )}
-=======
-        <div className="flex items-center justify-center h-full p-4">
-          <div className="text-center">
-            <p className="mb-2 font-normal text-foreground/60">
-              {t('noClassificationsAdded')}
-            </p>
-            <p className="text-sm font-normal text-foreground/60">
-              {t('addClassification')}
-            </p>
-          </div>
->>>>>>> 13b64403
         </div>
       ) : (
         <div className="flex-grow overflow-hidden bg-card shadow-sm rounded-lg flex flex-col min-h-0 border border-border">

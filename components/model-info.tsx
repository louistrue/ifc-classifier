"use client";

import { useIFCContext } from "@/context/ifc-context";
import { Badge } from "@/components/ui/badge";
import { Button } from "@/components/ui/button";
import {
  Info,
  ChevronDown,
  ChevronRight,
  Hash,
  Type,
  Palette,
  Layers,
  Sigma,
  CalendarDays,
  ToggleLeft,
  ALargeSmall,
  List,
  Copy,
  ExternalLink,
  Construction,
  Box,
  SquareStack,
  Tag,
} from "lucide-react";
import React, { useState, useMemo } from "react";
import { MaterialSectionDisplay } from "./material-section-display";
import { cn } from "@/lib/utils";
import {
  Tooltip,
  TooltipContent,
  TooltipProvider,
  TooltipTrigger,
} from "@/components/ui/tooltip";
import { useTranslation } from "react-i18next";

// Enhanced renderPropertyValue function
const renderPropertyValue = (value: any, keyHint?: string): React.ReactNode => {
  const lowerKeyHint = keyHint?.toLowerCase();

  // Handle new structures with units first
  if (value && typeof value === "object") {
    if (value.value !== undefined && value.unit !== undefined) {
      // Handles { value: X, unit: Y }
      const displayValue = renderPropertyValue(value.value, keyHint); // Recursively render the actual value part
      return (
        <>
          {displayValue}{" "}
          <span className="text-muted-foreground/80">({value.unit})</span>
        </>
      );
    }
    if (Array.isArray(value.values) && value.unit !== undefined) {
      // Handles { values: [...], unit: Y }
      const displayValues = value.values
        .map((v: any) => renderPropertyValue(v, keyHint)) // Recursively render each value in the array
        .join(", ");
      return (
        <>
          {displayValues}{" "}
          <span className="text-muted-foreground/80">({value.unit})</span>
        </>
      );
    }
    // For IFC's typical { type: X, value: Y } structure (already existing)
    if (value.value !== undefined && value.type !== undefined) {
      return renderPropertyValue(value.value, keyHint);
    }
  }

  if (typeof value === "boolean") {
    return value ? (
      <span className="text-green-600 dark:text-green-400">Yes</span>
    ) : (
      <span className="text-red-600 dark:text-red-400">No</span>
    );
  }
  if (typeof value === "number") {
    // Basic number formatting, could be enhanced if units are known
    if (
      lowerKeyHint &&
      (lowerKeyHint.includes("area") ||
        lowerKeyHint.includes("volume") ||
        lowerKeyHint.includes("length") ||
        lowerKeyHint.includes("height") ||
        lowerKeyHint.includes("width") ||
        lowerKeyHint.includes("depth") ||
        lowerKeyHint.includes("pitch"))
    ) {
      return value.toFixed(3); // More precision for geometric props
    }
    return value.toLocaleString(); // Default number formatting
  }
  if (typeof value === "string") {
    if (value.startsWith("http://") || value.startsWith("https://")) {
      return (
        <a
          href={value}
          target="_blank"
          rel="noopener noreferrer"
          className="text-blue-600 hover:underline dark:text-blue-400 truncate"
          title={value}
        >
          {value}
        </a>
      );
    }
    if (value.length > 50) {
      // Truncate long strings
      return <span title={value}>{`${value.substring(0, 47)}...`}</span>;
    }
    return value;
  }
  if (value === null || value === undefined) {
    return <span className="text-muted-foreground italic">Not set</span>;
  }

  // For arrays, show count or a summary
  if (Array.isArray(value)) {
    if (value.length === 0)
      return <span className="text-muted-foreground italic">Empty list</span>;
    // Check if items are simple enough to join, or if they might be objects from a previous (but not unit-wrapped) step
    if (
      value.length <= 5 && // Allow slightly longer lists if they are simple
      value.every(
        (v) =>
          typeof v === "string" ||
          typeof v === "number" ||
          typeof v === "boolean",
      )
    ) {
      return value.map((v) => renderPropertyValue(v, keyHint)).join(", "); // Render each item
    }
    return (
      <span className="text-muted-foreground italic">{`List (${value.length} items)`}</span>
    );
  }

  // Fallback for other complex objects not specifically handled
  if (typeof value === "object") {
    return <span className="text-muted-foreground italic">Complex data</span>;
  }

  return String(value); // Last resort
};

const isEmptyValue = (value: any): boolean => {
  if (value === null || value === undefined) return true;
  if (typeof value === 'object') {
    if ('value' in value) {
      return value.value === null || value.value === undefined || value.value === '';
    }
    return Object.keys(value).length === 0;
  }
  if (value === '') return true;
  return false;
};

interface PropertyRowProps {
  propKey: string;
  propValue: any;
  icon?: React.ReactNode;
  copyable?: boolean;
}

const PropertyRow: React.FC<PropertyRowProps> = ({
  propKey,
  propValue,
  icon,
  copyable = false,
}) => {
  const { t } = useTranslation();
  const handleCopy = () => {
    if (propValue !== null && propValue !== undefined) {
      navigator.clipboard.writeText(String(propValue));
    }
  };
  return (
    <div className="grid grid-cols-[auto_1fr] gap-x-3 items-start py-1.5 border-b border-border/50 last:border-b-0">
      <div className="flex items-center text-muted-foreground text-xs font-medium">
        {icon && <span className="mr-1.5 opacity-80">{icon}</span>}
        <span className="truncate" title={propKey}>
          {propKey}:
        </span>
      </div>
      <div className="text-xs truncate text-right font-medium flex items-center justify-end" title={typeof propValue === 'string' || typeof propValue === 'number' ? String(propValue) : undefined}>
        {renderPropertyValue(propValue, propKey)}
        {copyable && propValue !== null && propValue !== undefined && (
          <button onClick={handleCopy} title={t('buttons.copy')} className="ml-1 hover:text-primary">
            <Copy className="w-3 h-3" />
          </button>
        )}
      </div>
    </div>
  );
};

interface CollapsibleSectionProps {
  title: string;
  children: React.ReactNode;
  defaultOpen?: boolean;
  icon?: React.ReactNode;
  propertyCount?: number;
  isSubSection?: boolean;
  countUnitSingular?: string;
  countUnitPlural?: string;
}

const CollapsibleSection: React.FC<CollapsibleSectionProps> = ({
  title,
  children,
  defaultOpen = false,
  icon,
  propertyCount,
  isSubSection = false,
  countUnitSingular,
  countUnitPlural,
}) => {
  const [isOpen, setIsOpen] = useState(defaultOpen);

  return (
    <div
      className={cn(
        "border-b border-border last:border-b-0",
        isSubSection ? "ml-2 pl-2 border-l-2 border-border/30 mb-1" : "mb-1",
      )}
    >
      <button
        onClick={() => setIsOpen(!isOpen)}
        className={cn(
          "flex items-center justify-between w-full text-sm font-semibold text-left hover:bg-muted/60 focus:outline-none rounded-md transition-colors duration-150 group",
          isSubSection ? "py-1.5 px-1.5" : "py-2.5 px-2",
        )}
      >
        <div className="flex items-center">
          {icon && (
            <span className="mr-2 opacity-90 text-primary/80 group-hover:text-primary">
              {icon}
            </span>
          )}
          <span>{title}</span>
          {propertyCount !== undefined && propertyCount > 0 && (
            <Badge variant="secondary" className="ml-2 text-xs font-normal">
              {propertyCount}{" "}
              {propertyCount === 1
                ? countUnitSingular || "prop"
                : countUnitPlural || "props"}
            </Badge>
          )}
        </div>
        {isOpen ? (
          <ChevronDown className="w-5 h-5 text-muted-foreground group-hover:text-foreground transition-transform duration-200" />
        ) : (
          <ChevronRight className="w-5 h-5 text-muted-foreground group-hover:text-foreground transition-transform duration-200" />
        )}
      </button>
      {isOpen && (
        <div
          className={cn(
            "text-xs space-y-0",
            isSubSection ? "pt-0.5 pb-1 pr-1" : "pt-1 pb-2 px-2",
          )}
        >
          {children}
        </div>
      )}
    </div>
  );
};

// Function to get an icon based on PSet name or property key
const getPropertyIcon = (name: string): React.ReactNode => {
  const lowerName = name.toLowerCase();
  if (lowerName.includes("pset")) return <Layers className="w-3.5 h-3.5" />;
  if (lowerName.includes("attribute")) return <Type className="w-3.5 h-3.5" />;
  if (lowerName.includes("material"))
    return <Palette className="w-3.5 h-3.5" />;
  if (lowerName.includes("type"))
    return <ALargeSmall className="w-3.5 h-3.5" />;
  if (
    lowerName.includes("id") ||
    lowerName.includes("tag") ||
    lowerName.includes("guid")
  )
    return <Hash className="w-3.5 h-3.5" />;
  if (lowerName.includes("date"))
    return <CalendarDays className="w-3.5 h-3.5" />;
  if (
    lowerName.includes("bool") ||
    lowerName.startsWith("is") ||
    lowerName.startsWith("has")
  )
    return <ToggleLeft className="w-3.5 h-3.5" />;
  if (
    lowerName.includes("area") ||
    lowerName.includes("volume") ||
    lowerName.includes("length") ||
    lowerName.includes("height") ||
    lowerName.includes("width") ||
    lowerName.includes("pitch")
  )
    return <Sigma className="w-3.5 h-3.5" />;
  if (lowerName.includes("list") || lowerName.includes("array"))
    return <List className="w-3.5 h-3.5" />;
  return <Info className="w-3.5 h-3.5" />;
};

export function ModelInfo() {
  const {
    selectedElement,
    elementProperties,
    loadedModels,
    getNaturalIfcClassName,
    getClassificationsForElement,
  } = useIFCContext();
  const { t } = useTranslation();

  const elementClassifications = useMemo(
    () => getClassificationsForElement(selectedElement),
    [getClassificationsForElement, selectedElement],
  );

  // Always compute processedProps, but handle null case
  const processedProps = useMemo(() => {
    if (!elementProperties) {
      return { attributes: {}, propertySets: {} };
    }

    const { attributes, propertySets } = elementProperties;
    const displayableAttributes: Record<string, any> = {};

    // Extract direct attributes
    if (attributes) {
      for (const key in attributes) {
        if (Object.prototype.hasOwnProperty.call(attributes, key)) {
          // Filter out already displayed common headers
          if (
            [
              "expressID",
              "type",
              "GlobalId",
              "OwnerHistory",
              "Name",
              "Description",
              "ObjectType",
            ].includes(key)
          )
            continue;
          if (key.startsWith("_")) continue; // Internal web-ifc props

          const value = attributes[key];
          if (
            typeof value !== "object" ||
            value === null ||
            (value.value !== undefined && value.type !== undefined)
          ) {
            displayableAttributes[key] = value;
          }
        }
      }
    }
    return { attributes: displayableAttributes, propertySets };
  }, [elementProperties]);

  // Skip showing the "no models" message in the properties panel since it's already shown in the tree panel
  // Only show messages for "no selection" and "loading"

  // Empty state for no selection
  if (!selectedElement) {
    return (
      <div className="flex items-center justify-center h-full">
        <div className="text-center p-6">
          <div className="flex justify-center mb-4">
            <Box className="h-8 w-8 text-foreground/30" />
          </div>
          <p className="text-base font-medium text-foreground/80 mb-2">
            {t("properties")}
          </p>
          <p className="text-sm text-foreground/60">
            {t("clickElementToView")}
          </p>
        </div>
      </div>
    );
  }

  // Loading state
  if (!elementProperties) {
    return (
      <div className="flex items-center justify-center h-full">
        <div className="text-center p-6">
          <div className="flex justify-center mb-4">
            <Construction className="h-8 w-8 text-foreground/30 animate-pulse" />
          </div>
          <p className="text-base font-medium text-foreground/80">
            {t("messages.loading")}
          </p>
        </div>
      </div>
    );
  }

  const {
    modelID,
    expressID,
    ifcType,
    attributes: rawAttributes,
  } = elementProperties;

  const currentModel = loadedModels.find((m) => m.modelID === modelID);
  const modelDisplayName = currentModel?.name || `Model (ID: ${modelID})`;

  const { attributes: displayableAttributes, propertySets } = processedProps;
  const instancePropertySets: Record<string, any> = {};
  const typePropertySets: Record<string, any> = {};
  if (propertySets) {
    for (const [name, props] of Object.entries(propertySets)) {
      if (name.includes('(from Type:') || name.startsWith('Type Attributes')) {
        typePropertySets[name] = props;
      } else {
        instancePropertySets[name] = props;
      }
    }
  }

  // Render the detailed property information
  return (
    <div className="space-y-2">
      {/* Basic information section */}
      <CollapsibleSection
        title={t("sections.basicInformation")}
        defaultOpen={true}
        icon={<Info className="w-4 h-4" />}
      >
        <TooltipProvider delayDuration={300}>
          <Tooltip>
            <TooltipTrigger asChild>
              <div className="grid grid-cols-[auto_1fr] gap-x-3 items-start py-1.5 border-b border-border/50 last:border-b-0 cursor-default">
                <div className="flex items-center text-muted-foreground text-xs font-medium">
                  <SquareStack className="w-3.5 h-3.5 mr-1.5 opacity-80" />
                  <span>{t('IFC Class')}:</span>
                </div>
                <div className="text-xs truncate text-right font-medium">
                  {ifcType}
                </div>
              </div>
            </TooltipTrigger>
            <TooltipContent side="right" align="start" className="flex flex-col gap-1 z-50">
              <p className="font-medium">
                {getNaturalIfcClassName(ifcType).name || ifcType}
              </p>
              {getNaturalIfcClassName(ifcType).schemaUrl && (
                <a
                  href={getNaturalIfcClassName(ifcType).schemaUrl}
                  target="_blank"
                  rel="noopener noreferrer"
                  className="text-xs text-blue-500 hover:text-blue-400 hover:underline flex items-center gap-1 mt-1 pt-1 border-t border-border/30"
                  onClick={(e) => e.stopPropagation()}
                >
                  View Schema <ExternalLink className="w-3 h-3" />
                </a>
              )}
            </TooltipContent>
          </Tooltip>
        </TooltipProvider>

        {rawAttributes.Name && (
          <PropertyRow
            propKey="Name"
            propValue={rawAttributes.Name.value || rawAttributes.Name}
            icon={<Info className="w-3.5 h-3.5" />}
          />
        )}
        {rawAttributes.Description && (
          <PropertyRow
            propKey="Description"
            propValue={
              rawAttributes.Description.value || rawAttributes.Description
            }
            icon={<Info className="w-3.5 h-3.5" />}
          />
        )}
        {rawAttributes.ObjectType && (
          <PropertyRow
            propKey="Object Type"
            propValue={
              rawAttributes.ObjectType.value || rawAttributes.ObjectType
            }
            icon={<Info className="w-3.5 h-3.5" />}
          />
        )}
        <PropertyRow
          propKey="Express ID"
          propValue={String(expressID)}
          icon={<Hash className="w-3.5 h-3.5" />}
        />
        <PropertyRow
          propKey="Model"
          propValue={modelDisplayName}
          icon={<Info className="w-3.5 h-3.5" />}
        />
        {rawAttributes.GlobalId && (
          <PropertyRow
            propKey="Global ID"
            propValue={rawAttributes.GlobalId.value || rawAttributes.GlobalId}
            icon={<Hash className="w-3.5 h-3.5" />}
            copyable
          />
        )}
        {Object.entries(displayableAttributes)
          .filter(([, v]) => !isEmptyValue(v))
          .map(([key, value]) => (
            <PropertyRow
              key={key}
              propKey={key}
              propValue={value}
              icon={getPropertyIcon(key)}
            />
          ))}
      </CollapsibleSection>

      {elementClassifications.length > 0 && (
        <CollapsibleSection
          title={t("sections.classifications")}
          defaultOpen={true}
          icon={<Tag className="w-4 h-4" />}
          propertyCount={elementClassifications.length}
          countUnitSingular={t("classifications.classificationSingular")}
          countUnitPlural={t("classifications.classificationPlural")}
        >
          {elementClassifications.map((cls) => (
            <div key={cls.code} className="flex items-center gap-2 py-0.5">
              <span
                className="w-3 h-3 rounded-full"
                style={{ backgroundColor: cls.color }}
              />
              <span className="text-xs">
                {cls.name} ({cls.code})
              </span>
            </div>
          ))}
        </CollapsibleSection>
      )}

<<<<<<< HEAD

      {/* Materials section (if present in property sets) */}
      {instancePropertySets &&
        (instancePropertySets.Material || instancePropertySets.MaterialList) && (
          <CollapsibleSection
            title={t("sections.materials")}
            defaultOpen={false}
            icon={<Palette className="w-4 h-4" />}
          >
            <MaterialSectionDisplay
              materialPropertyGroups={[
                instancePropertySets.Material && {
                  setName: "Material",
                  properties: instancePropertySets.Material,
                  isLayerSet: false,
                },
                instancePropertySets.MaterialList && {
                  setName: "Material List",
                  properties: instancePropertySets.MaterialList,
                  isLayerSet: true,
                },
              ].filter(Boolean) as Array<{
                setName: string;
                properties: Record<string, any>;
                isLayerSet: boolean;
              }>}
            />
          </CollapsibleSection>
        )}
=======
>>>>>>> 6f60b664

      {/* Property Sets section */}
      {Object.keys(instancePropertySets).length > 0 && (
        <CollapsibleSection
          title={t("sections.propertySets")}
          defaultOpen={true}
          icon={<Layers className="w-4 h-4" />}
          propertyCount={Object.keys(instancePropertySets).length}
          countUnitSingular="set"
          countUnitPlural="sets"
        >
          {Object.entries(instancePropertySets).map(([psetName, props]) => (
            <CollapsibleSection
              key={psetName}
              title={psetName}
              defaultOpen={false}
              icon={getPropertyIcon(psetName)}
              propertyCount={
                props && typeof props === "object"
                  ? Object.keys(props).length
                  : 0
              }
              isSubSection={true}
            >
              {props && typeof props === "object"
                ? Object.entries(props as Record<string, any>)
                    .filter(([, v]) => !isEmptyValue(v))
                    .map(([propName, propValue]) => (
                      <PropertyRow
                        key={propName}
                        propKey={propName}
                        propValue={propValue}
                        icon={getPropertyIcon(propName)}
                      />
                    ))
                : null}
            </CollapsibleSection>
          ))}
        </CollapsibleSection>
      )}

<<<<<<< HEAD
      {/* Type properties section */}
      {Object.keys(typePropertySets).length > 0 && (
        <CollapsibleSection
          title={t("sections.typeProperties")}
          defaultOpen={false}
          icon={<ALargeSmall className="w-4 h-4" />}
          propertyCount={Object.keys(typePropertySets).length}
          countUnitSingular="set"
          countUnitPlural="sets"
        >
          {Object.entries(typePropertySets).map(([psetName, props]) => (
            <CollapsibleSection
              key={psetName}
              title={psetName}
              defaultOpen={false}
              icon={getPropertyIcon(psetName)}
              propertyCount={
                props && typeof props === "object" ? Object.keys(props).length : 0
              }
              isSubSection={true}
            >
              {props && typeof props === "object"
                ? Object.entries(props as Record<string, any>)
                    .filter(([, v]) => !isEmptyValue(v))
                    .map(([propName, propValue]) => (
                      <PropertyRow
                        key={propName}
                        propKey={propName}
                        propValue={propValue}
                        icon={getPropertyIcon(propName)}
                      />
                    ))
                : null}
            </CollapsibleSection>
          ))}
        </CollapsibleSection>
=======
      {/* Materials section (if present in property sets) */}
      {instancePropertySets &&
        instancePropertySets.Material &&
        instancePropertySets.MaterialList && (
        <MaterialSectionDisplay
          materialPropertyGroups={[
            {
              setName: "Material",
              properties: instancePropertySets.Material,
              isLayerSet: false,
            },
            {
              setName: "Material List",
              properties: instancePropertySets.MaterialList,
              isLayerSet: true,
            },
          ]}
        />
>>>>>>> 6f60b664
      )}

      {/* Type properties section */}
      {Object.keys(typePropertySets).length > 0 && (
        <CollapsibleSection
          title={t("sections.typeProperties")}
          defaultOpen={false}
          icon={<ALargeSmall className="w-4 h-4" />}
          propertyCount={Object.keys(typePropertySets).length}
          countUnitSingular="set"
          countUnitPlural="sets"
        >
          {Object.entries(typePropertySets).map(([psetName, props]) => (
            <CollapsibleSection
              key={psetName}
              title={psetName}
              defaultOpen={false}
              icon={getPropertyIcon(psetName)}
              propertyCount={
                props && typeof props === "object" ? Object.keys(props).length : 0
              }
              isSubSection={true}
            >
              {props && typeof props === "object"
                ? Object.entries(props as Record<string, any>)
                    .filter(([, v]) => !isEmptyValue(v))
                    .map(([propName, propValue]) => (
                      <PropertyRow
                        key={propName}
                        propKey={propName}
                        propValue={propValue}
                        icon={getPropertyIcon(propName)}
                      />
                    ))
                : null}
            </CollapsibleSection>
          ))}
        </CollapsibleSection>
      )}
    </div>
  );
}<|MERGE_RESOLUTION|>--- conflicted
+++ resolved
@@ -542,8 +542,6 @@
         </CollapsibleSection>
       )}
 
-<<<<<<< HEAD
-
       {/* Materials section (if present in property sets) */}
       {instancePropertySets &&
         (instancePropertySets.Material || instancePropertySets.MaterialList) && (
@@ -572,8 +570,6 @@
             />
           </CollapsibleSection>
         )}
-=======
->>>>>>> 6f60b664
 
       {/* Property Sets section */}
       {Object.keys(instancePropertySets).length > 0 && (
@@ -614,8 +610,6 @@
           ))}
         </CollapsibleSection>
       )}
-
-<<<<<<< HEAD
       {/* Type properties section */}
       {Object.keys(typePropertySets).length > 0 && (
         <CollapsibleSection
@@ -652,26 +646,6 @@
             </CollapsibleSection>
           ))}
         </CollapsibleSection>
-=======
-      {/* Materials section (if present in property sets) */}
-      {instancePropertySets &&
-        instancePropertySets.Material &&
-        instancePropertySets.MaterialList && (
-        <MaterialSectionDisplay
-          materialPropertyGroups={[
-            {
-              setName: "Material",
-              properties: instancePropertySets.Material,
-              isLayerSet: false,
-            },
-            {
-              setName: "Material List",
-              properties: instancePropertySets.MaterialList,
-              isLayerSet: true,
-            },
-          ]}
-        />
->>>>>>> 6f60b664
       )}
 
       {/* Type properties section */}
